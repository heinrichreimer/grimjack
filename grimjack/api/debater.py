--- conflicted
+++ resolved
@@ -24,16 +24,10 @@
 
     content_hash: str = md5(document.content.encode()).hexdigest()
     title_hash: str = md5(query.title.encode()).hexdigest()
-<<<<<<< HEAD
     cache_file = (
         cache_path / f"{query.id}-{document.id}-"
                      f"{title_hash}-{content_hash}.json"
         if cache_path is not None
-=======
-    cache_file = cache_path / f"{query.id}-{document.id}"
-    f"-{title_hash}-{content_hash}.json" \
-        if cache_path is not None \
->>>>>>> 6ca3ac05
         else None
     )
 
