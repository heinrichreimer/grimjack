[project]
name = "grimjack"
readme = "README.md"
requires-python = ">=3.9"
classifiers = [
	"Programming Language :: Python :: 3",
	"License :: OSI Approved :: MIT License",
	"Operating System :: OS Independent",
]
dependencies = [
    "pyserini~=0.14.0",
    "dload~=0.6.0",
    "pytest~=7.2",
    "nltk~=3.7",
    "autopep8~=2.0",
    "pylint~=3.0",
    "pytest-cov~=4.0",
    "rope~=1.4",
    "flake8~=5.0",
    "gensim~=4.2",
    "requests~=2.28",
    "tqdm~=4.64",
    "trectools~=0.0.49",
    "faiss-cpu~=1.7",  # Needed for pyserini >= 0.14.0
    "torch~=1.12",  # Needed for pyserini >= 0.14.0
    "debater-python-api~=3.5",
    "dataclasses-json~=0.5.7",
    "pandas~=1.5",
    "pymagnitude~=0.1.143",
    "annoy~=1.17",  # Needed for pymagnitude
    "diskcache~=5.4",
    "websockets~=10.4",
    "targer-api~=1.1",
    "spacy~=2.3",
    "ir-axioms~=0.1.3",
    "urllib3~=2.2",
<<<<<<< HEAD
    "pillow~=10.2",
    "lxml~=4.9",
=======
    "pillow~=9.2",
    "lxml~=5.1",
>>>>>>> ffb6c22a
]
dynamic = ["version"]

[project.urls]
"Homepage" = "https://github.com/heinrichreimer/grimjack"
"Bug Tracker" = "https://github.com/heinrichreimer/grimjack/issues"

[build-system]
requires = ["setuptools>=50", "setuptools_scm[toml]>=6.2", "wheel"]
build-backend = "setuptools.build_meta"

[tool.setuptools.packages.find]
include = ["grimjack"]

[tool.setuptools_scm]<|MERGE_RESOLUTION|>--- conflicted
+++ resolved
@@ -34,13 +34,8 @@
     "spacy~=2.3",
     "ir-axioms~=0.1.3",
     "urllib3~=2.2",
-<<<<<<< HEAD
     "pillow~=10.2",
-    "lxml~=4.9",
-=======
-    "pillow~=9.2",
     "lxml~=5.1",
->>>>>>> ffb6c22a
 ]
 dynamic = ["version"]
 
