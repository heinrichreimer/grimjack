--- conflicted
+++ resolved
@@ -4,7 +4,7 @@
 name = "pypi"
 
 [packages]
-pyserini = "==0.14.0"
+pyserini = ">=0.14.0,==0.14.*"
 dload = "*"
 pytest = "*"
 nltk = "*"
@@ -24,18 +24,11 @@
 pandas = "*"
 pymagnitude = "*"
 annoy = "*"  # Needed for pymagnitude
-<<<<<<< HEAD
 diskcache = "*"
 websockets = "*"
 pillow = ">=9.0.0"
 targer-api = "*"
-=======
-targer-api = "*"
-diskcache = "*"
-websockets = "*"
-pillow = ">=9.0.0"
-spacy = "==2.3.7"
->>>>>>> 162da624
+spacy = ">=2.3,==2.*"
 
 [dev-packages]
 
