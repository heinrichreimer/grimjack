\documentclass[english]{mlutalk}
% \documentclass[english,handout]{mlutalk}

\title{Literature Review\\Grimjack at Touché 2021}
\subtitle{Advanced IR, Winter Semester 2021/22}
\author{Johannes Huck \and Jan Heinrich Reimer}
\institute{Martin Luther University Halle-Wittenberg}
\date{\today}
\titlegraphic{\includegraphics[width=3cm]{figures/mlu-halle}}

\addbibresource{../literature/literature.bib}

\usepackage{tikz}
\usetikzlibrary{positioning}
\usepackage{listings}
\usepackage{xspace}
\usepackage{biblatex}
\usepackage{tabularx}
\usepackage{booktabs}
\usepackage{graphics,graphicx}

\newcommand{\TF}{\mbox{TF}\xspace}
\newcommand{\TFIDF}{\mbox{TF/IDF}\xspace}
\newcommand{\todocite}{{\smaller\color{red}[CITE]}\xspace}
\newcommand{\todo}[1]{{\smaller\color{red}[#1]}}

\lstset{%
  basicstyle=\ttfamily,
  breaklines=true
}

\begin{document}

\titleframe

\begin{frame}{DistilBERT-based Arg. Retrieval~\cite{AlhamzehBEM2021}}
  \begin{itemize}
    \item Touché 2021 participation
    \item Contributions
    \begin{itemize}
      \item Query expansion
      \item Argument extraction
      \item Scoring/sorting
    \end{itemize}
    \item Custom argument identification (without TARGER~\cite{ChernodubOHBHBP2019})
    \begin{itemize}
      \item Transfer learning
      \item Based on DistilBERT~\cite{SanhDCW2019}
    \end{itemize}
  \end{itemize}
\end{frame}

\begin{frame}[allowframebreaks]{Search pipeline}
  \begin{figure}
    \centering
    \includegraphics[width=0.75\linewidth]{figures/distilbert-based-arg-retrieval-architecture.pdf}
    \caption{Search pipeline architecture~\cite{AlhamzehBEM2021}}
    \label{architecture}
  \end{figure}

  \begin{enumerate}
    \item Query expansion: split into 3~new queries
    \item Retrieval using ChatNoir API~\cite{BevendorffSHP2018,PotthastHSGMTW2012}
    \item Aggregate/combine results of the 3~queries
    \item Extract arguments using DistilBERT~\cite{SanhDCW2019}
    \item Compute/fetch 7~scores per document: \\ retrieval scores, page/spam ranks, query similarity, hit count from the 3~queries
    \item Normalize and combine scores
    \item Sort documents
  \end{enumerate}
\end{frame}

\begin{frame}[allowframebreaks]{Query expansion}
  \begin{figure}
    \centering
    \includegraphics[width=0.8\linewidth]{figures/distilbert-based-arg-retrieval-query-expansion.pdf}
    \caption{Query expansion strategy~\cite{AlhamzehBEM2021}}
    \label{query-expansion}
  \end{figure}

  \begin{itemize}
    \item Generate 3~queries from original query
  \end{itemize}
\end{frame}

<<<<<<< HEAD
\begin{frame}[allowframebreaks]{Argument extraction~\cite{AlhamzehBEM2021}}
=======
\begin{frame}{Query expansion}
  \begin{itemize}
    \item Query 1: Original Query
    \item Query 2: Removal of stop-words, punctations, comparison adjectives, stemming, AND operator
    \item Query 3: synonyms and antonyms, removal of stop-words, stemming, OR operator with 5 different queries
  \end{itemize}
\end{frame}

\begin{frame}{Argument extraction~\cite{AlhamzehBEM2021}}
>>>>>>> 0a61aa23
  \begin{figure}
    \centering
    \includegraphics[width=0.7\linewidth]{figures/distilbert-based-arg-retrieval-processing.pdf}
    \caption{Transfer learning model~\cite{AlhamzehBEM2021}}
    \label{model}
  \end{figure}

  \begin{itemize}
    \item Train binary classifier for sentences: \\ argument vs. non-argument
    \item Corpora: Student Essays~\cite{HabernalG2017}, User-generated Web Discourse~\cite{StabG2014}
    \item Standard binary classification using \texttt{[CLS]} token
    \item Label mapping for Student Essays corpus unclear
  \end{itemize}
\end{frame}

\begin{frame}{Conclusion}
  \begin{itemize}
    \item TODO
  \end{itemize}
  \thankyou
\end{frame}

\appendix
\section{\appendixname}

\bibliographyframe

\end{document}<|MERGE_RESOLUTION|>--- conflicted
+++ resolved
@@ -78,15 +78,6 @@
   \end{figure}
 
   \begin{itemize}
-    \item Generate 3~queries from original query
-  \end{itemize}
-\end{frame}
-
-<<<<<<< HEAD
-\begin{frame}[allowframebreaks]{Argument extraction~\cite{AlhamzehBEM2021}}
-=======
-\begin{frame}{Query expansion}
-  \begin{itemize}
     \item Query 1: Original Query
     \item Query 2: Removal of stop-words, punctations, comparison adjectives, stemming, AND operator
     \item Query 3: synonyms and antonyms, removal of stop-words, stemming, OR operator with 5 different queries
@@ -94,7 +85,6 @@
 \end{frame}
 
 \begin{frame}{Argument extraction~\cite{AlhamzehBEM2021}}
->>>>>>> 0a61aa23
   \begin{figure}
     \centering
     \includegraphics[width=0.7\linewidth]{figures/distilbert-based-arg-retrieval-processing.pdf}
